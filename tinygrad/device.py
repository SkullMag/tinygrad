--- conflicted
+++ resolved
@@ -100,23 +100,12 @@
     Device[src.device].synchronize()   # TODO: async this
     dest.allocator.transfer(dest._buf, src._buf, dest.size*dest.dtype.itemsize)
     return
-<<<<<<< HEAD
   if hasattr(dest.allocator, 'load_buffer') and src.device.startswith("DISK") and "shm:" not in src.device:
     # NOTE: this doesn't work for shared memory in OSX because no file handle is created
     return dest.allocator.load_buffer(dest, src)
-  if hasattr(dest.allocator, 'as_buffer'):
-=======
-  if getenv("FROM_BUFFER") and hasattr(dest.allocator, 'from_buffer') and hasattr(dest.allocator, 'transfer') and hasattr(src.allocator, 'as_buffer'):
-    # fast path, used on Metal in OS X Sonoma
-    # NOTE: this is *only* faster if the pages from disk are already loaded into memory
-    fb = dest.allocator.from_buffer(src.allocator.as_buffer(src._buf))
-    if fb:
-      dest.allocator.transfer(dest._buf, fb, dest.size*dest.dtype.itemsize)
-      return
   if hasattr(dest.allocator, 'copy_from_fd') and src.device.startswith("DISK") and src.size*src.dtype.itemsize >= 4096 and src._buf.ud.fd is not None:
     dest.allocator.copy_from_fd(dest._buf, src._buf.ud.fd, src._buf.offset, src.size*src.dtype.itemsize)
   elif hasattr(dest.allocator, 'as_buffer'):
->>>>>>> ef5f545f
     # fast(ish) path, uses readinto in diskbuffers
     src.allocator.copyout(dest.allocator.as_buffer(dest._buf), src._buf)
   elif hasattr(src.allocator, 'as_buffer'):
