--- conflicted
+++ resolved
@@ -151,11 +151,7 @@
 class LLaMa:
   @staticmethod
   def build(model_path, tokenizer_path, model_gen="1", model_size="7B", quantize=False):
-<<<<<<< HEAD
-=======
     params = MODEL_PARAMS[model_gen][model_size]
-
->>>>>>> 28183c74
     sp_model = SentencePieceProcessor(model_file=str(tokenizer_path))
     assert sp_model.vocab_size() == params["args"]["vocab_size"], f"{sp_model.vocab_size()=} not equal to {params['args']['vocab_size']}"
 
